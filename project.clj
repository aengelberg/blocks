<<<<<<< HEAD
(defproject mvxcvi/blocks "0.4.1"
=======
(defproject mvxcvi/blocks "0.4.2"
>>>>>>> e83beb73
  :description "Content-addressed data storage interface."
  :url "https://github.com/greglook/blocks"
  :license {:name "Public Domain"
            :url "http://unlicense.org/"}

  :deploy-branches ["master"]
  :java-source-paths ["src"]

  :plugins
  [[lein-cloverage "1.0.6"]]

  :dependencies
  [[byte-streams "0.2.0"]
   [mvxcvi/multihash "1.1.0"]
   [org.clojure/clojure "1.7.0"]
   [org.clojure/tools.logging "0.3.1"]]
<<<<<<< HEAD
=======

  :aliases {"doc-lit" ["marg" "--dir" "doc/pages/marginalia"]
            "coverage" ["with-profile" "+test,+coverage" "cloverage"
                        "--ns-exclude-regex" "blocks.data.conversions"
                        "--ns-exclude-regex" "blocks.store.tests"]}

  :test-selectors {:unit (complement :integration)
                   :integration :integration}
>>>>>>> e83beb73

  :hiera
  {:cluster-depth 1
   :show-external true
   :ignore-ns #{clojure user}}

  :codox
  {:metadata {:doc/format :markdown}
   :source-uri "https://github.com/greglook/blocks/blob/master/{filepath}#L{line}"
   :doc-paths ["doc/extra"]
   :output-path "doc/pages/api"}

  :whidbey
  {:tag-types {'multihash.core.Multihash {'data/hash 'multihash.core/base58}
               'blocks.data.Block {'blocks.data.Block (partial into {})}}}

  :profiles
  {:test {:dependencies [[commons-logging "1.2"]]
          :jvm-opts ["-Dorg.apache.commons.logging.Log=org.apache.commons.logging.impl.NoOpLog"]}
   :coverage {:jvm-opts ["-Dorg.apache.commons.logging.Log=org.apache.commons.logging.impl.SimpleLog"
                         "-Dorg.apache.commons.logging.simplelog.defaultlog=trace"]}})<|MERGE_RESOLUTION|>--- conflicted
+++ resolved
@@ -1,8 +1,4 @@
-<<<<<<< HEAD
-(defproject mvxcvi/blocks "0.4.1"
-=======
 (defproject mvxcvi/blocks "0.4.2"
->>>>>>> e83beb73
   :description "Content-addressed data storage interface."
   :url "https://github.com/greglook/blocks"
   :license {:name "Public Domain"
@@ -19,8 +15,6 @@
    [mvxcvi/multihash "1.1.0"]
    [org.clojure/clojure "1.7.0"]
    [org.clojure/tools.logging "0.3.1"]]
-<<<<<<< HEAD
-=======
 
   :aliases {"doc-lit" ["marg" "--dir" "doc/pages/marginalia"]
             "coverage" ["with-profile" "+test,+coverage" "cloverage"
@@ -29,7 +23,6 @@
 
   :test-selectors {:unit (complement :integration)
                    :integration :integration}
->>>>>>> e83beb73
 
   :hiera
   {:cluster-depth 1
