<<<<<<< HEAD
(defproject mvxcvi/blocks "0.3.0"
=======
(defproject mvxcvi/blocks "0.4.0"
>>>>>>> 37a7dea3
  :description "Content-addressed data storage interface."
  :url "https://github.com/greglook/blocks"
  :license {:name "Public Domain"
            :url "http://unlicense.org/"}

  :aliases {"doc-lit" ["marg" "--dir" "doc/pages/marginalia"]
            "coverage" ["cloverage"
                        "--ns-exclude-regex" "blocks.data.conversions"
                        "--ns-exclude-regex" "blocks.store.tests"]}

  :deploy-branches ["master"]

  :java-source-paths ["src"]

  :plugins
  [[lein-cloverage "1.0.6"]]

  :dependencies
  [[byte-streams "0.2.0"]
   [mvxcvi/multihash "1.1.0"]
   [org.clojure/clojure "1.7.0"]
   [org.clojure/tools.logging "0.3.1"]]

  :hiera
  {:cluster-depth 1
   :show-external true
   :ignore-ns #{clojure user}}

  :codox
  {:metadata {:doc/format :markdown}
   :source-uri "https://github.com/greglook/blocks/blob/master/{filepath}#L{line}"
   :doc-paths ["doc/extra"]
   :output-path "doc/pages/api"}

  :whidbey
  {:tag-types {'multihash.core.Multihash {'data/hash 'multihash.core/base58}
               'blocks.data.Block {'blocks.data.Block (partial into {})}}}

  :profiles
  {:repl {:source-paths ["dev"]
          :dependencies [[org.clojure/tools.namespace "0.2.10"]]}})<|MERGE_RESOLUTION|>--- conflicted
+++ resolved
@@ -1,8 +1,4 @@
-<<<<<<< HEAD
-(defproject mvxcvi/blocks "0.3.0"
-=======
 (defproject mvxcvi/blocks "0.4.0"
->>>>>>> 37a7dea3
   :description "Content-addressed data storage interface."
   :url "https://github.com/greglook/blocks"
   :license {:name "Public Domain"
